package com.github.quillraven.fleks

import com.github.quillraven.fleks.collection.Bag
import com.github.quillraven.fleks.collection.bag
import kotlinx.serialization.Serializable
import kotlin.math.max
import kotlin.native.concurrent.ThreadLocal

/**
 * An interface that specifies a unique [id].
 * This [id] is used internally by Fleks as an index for some arrays.
 */
// interface was necessary for (#118) to support enum classes as entity tags
// because enum classes can only inherit from an interface and not from an abstract class.
interface UniqueId<T> {
    val id: Int

    @ThreadLocal
    companion object {
        internal var nextId = 0
    }
}

/**
 * An abstract class that assigns a unique [id] per type of [Component] starting from 0.
 * Every [Component] class must have at least one [ComponentType] which serves
 * as a [UniqueId].
 */
@Serializable
abstract class ComponentType<T> : UniqueId<T> {
    override val id: Int = UniqueId.nextId++
}

/**
 * Function to create an object for a [ComponentType] of type T.
 * This is a convenience function for [components][Component] that have more than one [ComponentType].
 */
inline fun <reified T> componentTypeOf(): ComponentType<T> = object : ComponentType<T>() {}

/**
 * Type alias for a special type of [ComponentType] that is used to tag [entities][Entity].
 * A tag is a special form of a [Component] that does not have any data. It is stored
 * more efficiently when compared to an empty [Component] and should therefore be preferred
 * in those cases.
 */
typealias EntityTag = ComponentType<Any>

/**
 * Type alias for a special type of [UniqueId]. It can be used to make values of an enum
 * class an [EntityTag].
 *
 * ```
 * enum class MyTags : EntityTags by entityTagOf() {
 *     TAG_A, TAG_B
 * }
 * ```
 */
typealias EntityTags = UniqueId<Any>

/**
 * Function to create an object for an [EntityTag].
 * It can be used to make values of an enum class an [EntityTag]. Refer to [EntityTags].
 */
fun entityTagOf(): EntityTag = object : EntityTag() {}

/**
 * An interface that must be implemented by any component that is used for Fleks.
 * A component must have at least one [ComponentType] that is provided via the [type] function.
 *
 * One convenient approach is to use the unnamed companion object of a Kotlin class as a [ComponentType].
 * Sample code for a component that stores the position of an entity:
 * ```kotlin
 *     data class Position(
 *         var x: Float,
 *         var y: Float,
 *     ) : Component<Position> {
 *         override fun type(): ComponentType<Position> = Position
 *
 *         companion object : ComponentType<Position>()
 *     }
 * ```
 */
interface Component<T> {
    /**
     * Returns the [ComponentType] of a [Component].
     */
    fun type(): ComponentType<T>

    /**
     * Lifecycle method that gets called whenever a [component][Component] gets set for an [entity][Entity].
     */
    fun World.onAdd(entity: Entity) = Unit

    /**
     * Lifecycle method that gets called whenever a [component][Component] gets removed from an [entity][Entity].
     */
    fun World.onRemove(entity: Entity) = Unit
}

/**
 * A class that is responsible to store components of a specific type for all [entities][Entity] in a [world][World].
 * The index of the [components] array is linked to the id of an [entity][Entity]. If an [entity][Entity] has
 * a component of this specific type then the value at index 'entity.id' is not null.
 *
 * Refer to [ComponentService] for more details.
 */
class ComponentsHolder<T : Component<*>>(
    private val world: World,
    private val type: ComponentType<*>,
    components: List<T?>,
) {
    private val components = components.toMutableList()

    /**
     * Sets the [component] for the given [entity]. This function is only
     * used by [World.loadSnapshot] where we don't have the correct type information
     * during runtime, and therefore we can only provide 'Any' as a type and need to cast it internally.
     */
    @Suppress("UNCHECKED_CAST")
    @PublishedApi
    internal fun setWildcard(entity: Entity, component: Any) = set(entity, component as T)

    /**
     * Sets the [component] for the given [entity].
     * If the [entity] already had a component, the [onRemove][Component.onRemove] lifecycle method
     * will be called.
     * After the [component] is assigned to the [entity], the [onAdd][Component.onAdd] lifecycle method
     * will be called.
     */
    operator fun set(entity: Entity, component: T) {
        if (entity.id >= components.size) {
            val newSize = max(components.size * 2, entity.id + 1)

            repeat(newSize - components.size) {
                components += null
            }
        }

        // check if the remove lifecycle method of the previous component needs to be called
<<<<<<< HEAD
        components.getOrNull(entity.id)?.run {
            // assign current component to null in order for 'contains' calls inside the lifecycle
=======
        components[entity.id]?.run {
            // assign the current component to null in order for 'contains' calls inside the lifecycle
>>>>>>> 3b7bcc93
            // method to correctly return false
            components[entity.id] = null
            world.onRemove(entity)
        }

        // set component and call lifecycle method
        components[entity.id] = component
        component.run { world.onAdd(entity) }
    }

    /**
     * Removes a component of the specific type from the given [entity].
     * If the entity has such a component, its [onRemove][Component.onRemove] lifecycle method will
     * be called.
     *
     * @throws [IndexOutOfBoundsException] if the id of the [entity] exceeds the components' capacity.
     */
    operator fun minusAssign(entity: Entity) {
        if (entity.id < 0 || entity.id >= components.size) throw IndexOutOfBoundsException("$entity.id is not valid for components of size ${components.size}")

        val existingCmp = components[entity.id]
        // assign null before running the lifecycle method in order for 'contains' calls to correctly return false
        components[entity.id] = null
        existingCmp?.run { world.onRemove(entity) }
    }

    /**
     * Returns a component of the specific type of the given [entity].
     *
     * @throws [FleksNoSuchEntityComponentException] if the [entity] does not have such a component.
     */
    operator fun get(entity: Entity): T {
        return components[entity.id] ?: throw FleksNoSuchEntityComponentException(entity, componentName())
    }

    /**
     * Returns a component of the specific type of the given [entity] or null if the entity does not have such a component.
     */
    fun getOrNull(entity: Entity): T? =
        components.getOrNull(entity.id)

    /**
     * Returns true if and only if the given [entity] has a component of the specific type.
     */
    operator fun contains(entity: Entity): Boolean =
        components.size > entity.id && components[entity.id] != null

    /**
     * Returns the simplified component name of a [ComponentType].
     * The default toString() format is 'package.Component$Companion'.
     * This method returns 'Component' without package and companion.
     */
    private fun componentName(): String = type::class.toString().substringAfterLast(".").substringBefore("$")

    override fun toString(): String {
        return "ComponentsHolder(type=${componentName()}, id=${type.id})"
    }
}

/**
 * A service class that is responsible for managing [ComponentsHolder] instances.
 * It creates a [ComponentsHolder] for every unique [ComponentType].
 */
class ComponentService {
    @PublishedApi
    internal lateinit var world: World

    /**
     * Returns [Bag] of [ComponentsHolder].
     */
    @PublishedApi
    internal val holdersBag = bag<ComponentsHolder<*>>()

    /**
     * Returns a [ComponentsHolder] for the given [componentType]. This function is only
     * used by [World.loadSnapshot] where we don't have the correct type information
     * during runtime, and therefore we can only provide '*' as a type and need to cast it internally.
     */
    fun wildcardHolder(componentType: ComponentType<*>): ComponentsHolder<*> {
        if (holdersBag.hasNoValueAtIndex(componentType.id)) {
            holdersBag[componentType.id] =
                ComponentsHolder(world, componentType, List<Component<*>?>(world.capacity) { null })
        }
        return holdersBag[componentType.id]
    }

    /**
     * Returns a [ComponentsHolder] for the given [componentType]. If no such holder exists yet, then it
     * will be created and added to the [holdersBag].
     */
    @Suppress("UNCHECKED_CAST")
    inline fun <T : Component<*>> holder(componentType: ComponentType<T>): ComponentsHolder<T> {
        if (holdersBag.hasNoValueAtIndex(componentType.id)) {
            holdersBag[componentType.id] = ComponentsHolder(world, componentType, List<T?>(world.capacity) { null })
        }
        return holdersBag[componentType.id] as ComponentsHolder<T>
    }

    /**
     * Returns the [ComponentsHolder] of the given [index] inside the [holdersBag] or null.
     * The index is linked to the id of a [ComponentType].
     * This function is only used internally at safe areas to speed up certain processes like
     * removing an [entity][Entity] or creating a snapshot via [World.snapshot].
     */
    internal fun holderByIndexOrNull(index: Int): ComponentsHolder<*>? {
        return holdersBag.getOrNull(index)
    }
}<|MERGE_RESOLUTION|>--- conflicted
+++ resolved
@@ -137,13 +137,8 @@
         }
 
         // check if the remove lifecycle method of the previous component needs to be called
-<<<<<<< HEAD
         components.getOrNull(entity.id)?.run {
-            // assign current component to null in order for 'contains' calls inside the lifecycle
-=======
-        components[entity.id]?.run {
             // assign the current component to null in order for 'contains' calls inside the lifecycle
->>>>>>> 3b7bcc93
             // method to correctly return false
             components[entity.id] = null
             world.onRemove(entity)
