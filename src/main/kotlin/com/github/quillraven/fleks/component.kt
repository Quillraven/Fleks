package com.github.quillraven.fleks

import com.github.quillraven.fleks.collection.Bag
import com.github.quillraven.fleks.collection.bag
import kotlin.math.max

/**
 * Interface of a component listener that gets notified when a component of a specific type
 * gets added or removed from an [entity][Entity].
 */
interface ComponentListener<T> {
    fun onComponentAdded(entity: Entity, component: T)
    fun onComponentRemoved(entity: Entity, component: T)
}

/**
 * A class that is responsible to store components of a specific type for all [entities][Entity] in a [world][World].
 * Each component is assigned a unique [id] for fast access and to avoid lookups via a class which is slow.
<<<<<<< HEAD
 * Hint: A component at index [id] in the [components] array belongs to [Entity] with the same [id].
=======
 * A component of the [components] array at index X belongs to the [Entity] of id X.
>>>>>>> 052e1416
 *
 * Refer to [ComponentService] for more details.
 */
class ComponentMapper<T>(
    @PublishedApi
    internal val id: Int = 0,
    @PublishedApi
    @Suppress("UNCHECKED_CAST")
    internal var components: Array<T?> = Array<Any?>(64) { null } as Array<T?>,
    @PublishedApi
    internal val factory: () -> T
) {
    @PublishedApi
    internal val listeners = bag<ComponentListener<T>>(2)

    /**
     * Creates and returns a new component of the specific type for the given [entity] and applies the [configuration].
     * If the [entity] already has a component of that type then no new instance will be created.
     * Notifies any registered [ComponentListener].
     */
    @PublishedApi
    internal inline fun addInternal(entity: Entity, configuration: T.() -> Unit = {}): T {
        if (entity.id >= components.size) {
            components = components.copyOf(max(components.size * 2, entity.id + 1))
        }
        val comp = components[entity.id]
        return if (comp == null) {
            val newComp = factory.invoke().apply(configuration)
            components[entity.id] = newComp
            listeners.forEach { it.onComponentAdded(entity, newComp) }
            newComp
        } else {
            // component already added -> reuse it and do not create a new instance.
            // Call onComponentRemoved first in case users do something special in onComponentAdded.
            // Otherwise, onComponentAdded will be executed twice on a single component without executing onComponentRemoved
            // which is not correct.
            listeners.forEach { it.onComponentRemoved(entity, comp) }
            val existingComp = comp.apply(configuration)
            listeners.forEach { it.onComponentAdded(entity, existingComp) }
            existingComp
        }
    }

    /**
     * Creates a new component if the [entity] does not have it yet. Otherwise, updates the existing component.
     * Applies the [configuration] in both cases and returns the component.
     * Notifies any registered [ComponentListener] if a new component is created.
     */
    @PublishedApi
    internal inline fun addOrUpdateInternal(entity: Entity, configuration: T.() -> Unit = {}): T {
        return if (entity in this) {
            this[entity].apply(configuration)
        } else {
            addInternal(entity, configuration)
        }
    }

    /**
     * Removes a component of the specific type from the given [entity].
     * Notifies any registered [ComponentListener].
     *
     * @throws [ArrayIndexOutOfBoundsException] if the id of the [entity] exceeds the components' capacity.
     */
    @PublishedApi
    internal fun removeInternal(entity: Entity) {
        components[entity.id]?.let { comp ->
            listeners.forEach { it.onComponentRemoved(entity, comp) }
        }
        components[entity.id] = null
    }

    /**
     * Returns a component of the specific type of the given [entity].
     *
     * @throws [FleksNoSuchEntityComponentException] if the [entity] does not have such a component.
     */
    operator fun get(entity: Entity): T {
        return components[entity.id] ?: throw FleksNoSuchEntityComponentException(entity, factory.toString())
    }

    /**
     * Returns true if and only if the given [entity] has a component of the specific type.
     */
    operator fun contains(entity: Entity): Boolean = components.size > entity.id && components[entity.id] != null

    /**
     * Adds the given [listener] to the list of [ComponentListener].
     */
    fun addComponentListener(listener: ComponentListener<T>) = listeners.add(listener)

    /**
     * Adds the given [listener] to the list of [ComponentListener]. This function is only used internally
     * to add listeners through the [WorldConfiguration].
     */
    @Suppress("UNCHECKED_CAST")
    internal fun addComponentListenerInternal(listener: ComponentListener<*>) =
        addComponentListener(listener as ComponentListener<T>)

    /**
     * Removes the given [listener] from the list of [ComponentListener].
     */
    fun removeComponentListener(listener: ComponentListener<T>) = listeners.removeValue(listener)

    /**
     * Returns true if and only if the given [listener] is part of the list of [ComponentListener].
     */
    operator fun contains(listener: ComponentListener<T>) = listener in listeners

    override fun toString(): String {
        return "ComponentMapper(id=$id, component=${factory})"
    }
}

/**
 * A service class that is responsible for managing [ComponentMapper] instances.
 * It creates a [ComponentMapper] for every unique component type and assigns a unique id for each mapper.
 */
class ComponentService(
    componentFactory: Map<String, () -> Any>
) {
    /**
     * Returns map of [ComponentMapper] that stores mappers by its component type.
     * It is used by the [SystemService] during system creation and by the [EntityService] for entity creation.
     */
    @PublishedApi
    internal val mappers: Map<String, ComponentMapper<*>>

    /**
     * Returns [Bag] of [ComponentMapper]. The id of the mapper is the index of the bag.
     * It is used by the [EntityService] to fasten up the cleanup process of delayed entity removals.
     */
    private val mappersBag = bag<ComponentMapper<*>>()

    init {
        // Create component mappers with help of constructor functions from component factory
        mappers = componentFactory.mapValues {
            val compMapper = ComponentMapper(id = mappersBag.size, factory = it.value)
            mappersBag.add(compMapper)
            compMapper
        }
    }

    /**
     * Returns a [ComponentMapper] for the given [type].
     *
     * @throws [FleksNoSuchComponentException] if the component of the given [type] does not exist in the
     * world configuration.
     */
    fun mapper(type: String): ComponentMapper<*> {
        return mappers[type] ?: throw FleksNoSuchComponentException(type)
    }

    /**
     * Returns a [ComponentMapper] for the specific type.
     *
     * @throws [FleksNoSuchComponentException] if the component of the given [type] does not exist in the
     * world configuration.
     */
    @Suppress("UNCHECKED_CAST")
    inline fun <reified T : Any> mapper(): ComponentMapper<T> {
        val type = T::class.simpleName ?: throw FleksInjectableTypeHasNoName(T::class)
        return mapper(type) as ComponentMapper<T>
    }

    /**
     * Returns an already existing [ComponentMapper] for the given [compId].
     */
    fun mapper(compId: Int) = mappersBag[compId]
}<|MERGE_RESOLUTION|>--- conflicted
+++ resolved
@@ -16,11 +16,7 @@
 /**
  * A class that is responsible to store components of a specific type for all [entities][Entity] in a [world][World].
  * Each component is assigned a unique [id] for fast access and to avoid lookups via a class which is slow.
-<<<<<<< HEAD
- * Hint: A component at index [id] in the [components] array belongs to [Entity] with the same [id].
-=======
  * A component of the [components] array at index X belongs to the [Entity] of id X.
->>>>>>> 052e1416
  *
  * Refer to [ComponentService] for more details.
  */
